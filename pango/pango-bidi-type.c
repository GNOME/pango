--- conflicted
+++ resolved
@@ -263,12 +263,9 @@
 						(FriBidiLevel*)embedding_levels_list);
 #endif
 
-<<<<<<< HEAD
   if (bidi_types != local_bidi_types)
     g_free (bidi_types);
 
-=======
->>>>>>> bd06f7b9
   if (G_UNLIKELY(max_level == 0))
     {
       /* fribidi_get_par_embedding_levels() failed. */
